- hosts: all
  roles:
    - role: init
      key_path: ../../../integration-tests/config/leappto_testing_key.pub
<<<<<<< HEAD
    - target
    - docker
=======
    - docker
  tasks:
    - name: Ensure directories
      file: path=/opt/leapp-to state=directory owner=vagrant group=vagrant    
>>>>>>> 612f726f
<|MERGE_RESOLUTION|>--- conflicted
+++ resolved
@@ -2,12 +2,8 @@
   roles:
     - role: init
       key_path: ../../../integration-tests/config/leappto_testing_key.pub
-<<<<<<< HEAD
     - target
-    - docker
-=======
     - docker
   tasks:
     - name: Ensure directories
-      file: path=/opt/leapp-to state=directory owner=vagrant group=vagrant    
->>>>>>> 612f726f
+      file: path=/opt/leapp-to state=directory owner=vagrant group=vagrant    