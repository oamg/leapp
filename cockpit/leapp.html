<head>
    <title>Import Apps</title>
    <meta charset="utf-8">
    <link href="../base1/patternfly.css" type="text/css" rel="stylesheet">
    <script src="../base1/jquery.js"></script>
    <script src="../base1/cockpit.js"></script>
    <script>
        var LEAPP_CONF = {};
    </script>
    <style>
        #ports ul li {
            font-size: 15px;
            margin-left: 50px;
            margin-top: 5px;
        }

        .border-top-dashed {
            border-top: 2px dashed #ddd;
        }

        .border-left-dashed {
            border-left: 2px dashed #ddd;
        }

        input[name=target-ports] {
            text-align: center;
            width: auto;
            display: inline
        }

        input[type=text].mapped-ports {
            margin-left: 10px;
            display: inline-block;
            width: auto;
        }

        label.source-ports {
             min-width: 11em
        }

        input[type=text].map-new-port-right {
            margin-left: 10px;
            margin-right: 1em;
        }

        form#map-new-port-form input[type=text]{
            display: inline;
            width: auto;
        }

        .source-port-font {
            font-weight: bold;
            color: #398fff;
            margin: 0 !important;
            display: inline-block;
            width:   40px;
        }

        .leapp ul {
            list-style-type: none;
        }

        #import-details h3 {
            text-align: center;
        }

        .invalid {
            background-color: #f66 !important;
        }

        .service-info {
            margin: 0 !important;
        }

        #import-details .section.col-sm-6:first-child {
            padding-right: 0px;
        }
        #import-details .section.col-sm-6:last-child {
            padding-left: 0px;
        }
        #import-details .section h3 {
            border: 1px solid #ddd;
            padding: .75em;
        }
        .spacer {
            margin: 30px;
        }
        .note {
            font-size: smaller;
            margin-top: 10px;
        }

        .leapp-progress h2 {
            margin: 0px;
            padding: 0px;
            display: block;
            text-align: center;
        }

        .leapp-progress #output {
            margin: -20px 20px 0 20px;
        }

        .leapp-progress #output div {
            font-weight: bolder;
        }

        .leapp .section {
            padding-bottom: 20px;
        }

        .import-info {
            margin-top: 20px;
            margin-bottom: 20px;
            padding-right: 0px;
        }

        .section.analyze h3 {
            text-align: center;
        }

        .checkbox {
            margin-top: 0px;
            margin-bottom: 0px;
        }

        #target-container-list {
            padding-top: 1em;
        }

        #target-container-list ul li {
            text-align: center;
        }

        input[type=checkbox] {
            margin-top: 6px;
        }


    </style>
</head>
<body>
    <div class="container-fluid leapp">
        <div style="padding: 1em;" class="row">
            <div class="col-sm-12" style="height: 30px;" >
                <div class="spinner spinner-lg" id="loader"></div>
            </div>
        </div>
        <div class="row section">
            <div class="col-sm-10">
                   <input id="source-address" type="text" class="form-control ui-lockable"
                          placeholder="Source IP or FQDN">
            </div>
            <div class="col-sm-2">
                <button id="scan-source-btn" class="btn btn-info form-control ui-lockable" type="button">Find apps
                </button>
            </div>
            <div class="col-sm-12">&nbsp;</div>
            <div class="col-md-10 col-sm-12">
                <div class="alert alert-info">
                  <span class="pficon pficon-info"></span>
                    SSH access for root must be enabled on the source machine. Upload a key to the users home folder
                    and unlock the key <a href="/#credentials-dialog" data-toggle="modal"
                    data-target="#credentials-dialog" class="alert-link" id="credentials-item">here</a>.
                    <strong>RSync has to be installed on the source machine.</strong>
                </div>
            </div>
        </div>
        <div id="analyze-stage" class="row section border-top-dashed analyze">
            <div class="col-md-6 col-sm-12">
                <h3>Externally visible TCP ports</h3>
                <div class="row">
                    <div class="col-sm-6">
                        <div id="mapped-ports">
                            <ul id="map-discovered">
                            </ul>
                        </div>
                        <div id="add-new-port">
                            <button class="btn btn-info ui-lockable" style="margin-left: 5em;" id="map-new-port-show">
                                Map new port
                            </button>
                            <ul id="map-new-port-add-form" class="hidden">
                                <li class="checkbox form-group">
                                    <form action="#" id="map-new-port-form">
                                        <label class="source-ports" id="map-new-port-src-form-group">
                                            Port
                                            <input type="text" size="6" name="add_port_src" id="add-port-src"
                                            class="ui-lockable form-control">
                                        </label>
                                        <span style="font-size: 2em;">&rarr;</span>

                                        <div style="display: inline" id="map-new-port-dst-form-group">
                                            <input type="text" size="6" name="add_port_dst" id="add-port-dst"
                                            class="map-new-port-right ui-lockable form-control" />
                                        </div>

                                        <input type="submit" id="confirm-add-port-btn" class="btn btn-primary
                                        ui-lockable" style="vertical-align: baseline !important" value="&#x2714;">

                                        <button id="cancel-add-port-btn" class="btn btn-default ui-lockable"
                                        style="vertical-align: baseline !important" type="button">
                                            &#x2716;
                                        </button>
                                    </form>
                                </li>
                            </ul>
                        </div>
                    </div>
                    <div id="target-ports-field" class="col-sm-6">
                        <h4>Ports already in use:</h4>
                        <span></span>
                    </div>
                </div>
            </div>
            <div class="col-md-6 col-sm-12">
                <!-- Application/Target container name... -->
                <h3>Application name</h3>
                <div class="col-sm-10 col-sm-offset-1">
                    <input id="application-name" type="text" class=" form-control ui-lockable">
                </div>
                <div id="target-container-list" style="display: none;" class="col-sm-12">
                    <h4 class="text-center">Application names already in use:</h4>
                    <ul>
                        <li></li>
                    </ul>
                </div>
            </div>
        </div>

        <div class="row section border-top-dashed analyze">
            <div class="import-info col-xs-12">
                <div class="col-xs-12">
                    <span class="pull-right">
                        The application will be put into a container and run on this machine.
                    </span>
                </div>
                <div class="col-xs-12">
                    <span class="pull-right">The orignal application will stay intact.</span>
                </div>
            </div>
            <div class="col-xs-12">
                <div class="pull-right">
                    <div class="text-center">
                        <button translatable="yes" class="col-xs-12 btn btn-default btn-primary btn-lg ui-lockable pull-right"
                                id="import-button" disabled>Import</button>
                        <div class="checkbox col-xs-12">
                            <label data-toggle="tooltip" data-placement="bottom"
                                   title="If checked, any existing container of the same name will be replaced by this
                                          application.">
                                <input type="checkbox" id="force-creation" class="ui-lockable" checked>
                                Force creation
                            </label>
                        </div>
                    </div>
                </div>
            </div>
        </div>
        <div class="row section">
            <div class="col-sm-12">
                <pre class="leapp-progress" style="display: none;">
                    <h2>Progress</h2>
                    <div id="output"></div>
                </pre>
            </div>
        </div>
        <div>
            <center id="leapp-version"></center>
        </div>
    </div>

    <script>
        const MIN_PORT = 1;
        const MAX_PORT = 65535;

        var target_ports = [];

        var AGENT_AUTH_SOCK='';
        cockpit.spawn(['/bin/bash', '-c', 'echo $SSH_AUTH_SOCK']).done(function(e){
            AGENT_AUTH_SOCK = (e || '').trim();
        });

        $(function () {
          $('.analyze').hide();
          $('[data-toggle="tooltip"]').tooltip()
        });

        // Handle enter key press in the ip/fqdn field and submit
        $("#source-address").keypress(function(e) {
            if (e.which == 13) {
                $("#scan-source-btn").click();
            }
        });

        $("#scan-source-btn").click(function(){
            get_target_ports();
            $(".analyze").fadeIn();
        });

        $("#map-new-port-show").click(function(){
            $("#map-new-port-form input[type=text]").val("");
            $("#map-new-port-form input[type=text]").parent().removeClass("has-error");

            $(this).addClass("hidden");
            $("#map-new-port-add-form").removeClass("hidden");

            $("#add-port-src").focus();
        });

        $("#map-new-port-form").submit(function(event){
            event.preventDefault();

            function validate_port(port){
                return (port >= MIN_PORT && port <= MAX_PORT)
            }

            $("#map-new-port-form input[type=text]").parent().removeClass("has-error");

            var $src_element = $("#add-port-src");
            var $tgt_element = $("#add-port-dst");

            source_port = parseInt($src_element.val());
            target_port = parseInt($tgt_element.val());

            if(!validate_port(source_port) || !validate_port(target_port)){
                var $field;
                var msg;

                if(!validate_port(source_port)){
                    $field = $("#map-new-port-src-form-group");
                    msg = "Invalid source port";
                }
                else if(!validate_port(target_port)){
                    $field = $("#map-new-port-dst-form-group");
                    msg = "Invalid target port";
                }

                $field.addClass("has-error");
                $field.find("input").first().focus();

                //showError(msg)
                console.log(msg);
            }
            else {
                var element = add_port_entry(source_port, target_port);
                $(element).children("input.mapped-ports").trigger("change");

                $("#map-new-port-show").removeClass("hidden");
                $("#map-new-port-add-form").addClass("hidden");
                release_lock_cmd();
            }
        });

        $("#cancel-add-port-btn").click(function(){
            $("#map-new-port-show").removeClass("hidden");
            $("#map-new-port-add-form").addClass("hidden");
        });

        var output = $("#output");
        var loader = $("#loader");
        loader.hide();
        // flag to show "wait for result" message after command exc - must be removed after summit !
        var wait_for_result_msg = false;

        $("#import-button").on("click", import_to_host);

        $(document).ready(function() {
            // First load the configuration and then start running all other tasks
            $.ajax({
                dataType: "json",
                url: "./config.json",
                success: function(data){
                    LEAPP_CONF = data;
                },
            }).then(function() {
                $("#leapp-version").text("Le-App - " + LEAPP_CONF["version"]);
            });
        });

        function set_lock_cmd() {
            $(".ui-lockable").attr("disabled", true);
        }

        function release_lock_cmd() {
            $(".ui-lockable").removeAttr("disabled");
        }

        function out(line, is_command) {
            $(".leapp-progress").fadeIn();
            var stamp = (new Date()).toISOString();
            var style = '';
            if (is_command === true) {
                style += 'color: #000;';
            }
            output.append(`<div>${stamp} - <span style="${style}">${line}</span></div>`);
        }

        function call_leapp(cmd_args) {
            set_lock_cmd();
            var cmd_line = [LEAPP_CONF["tool-path"]].concat(cmd_args);
            out(cmd_line.join(' '), true);
            return cockpit.spawn(
                cmd_line,
                {
                    "directory": LEAPP_CONF["tool-workdir"],
                    "environ": ["SSH_AUTH_SOCK=" + AGENT_AUTH_SOCK],
                    "superuser": "required",
                    "err": "out",
                }
            );
        }

        function add_mapping_handler(element) {
            $(element).on('change', function() {
                var changed = $(this);
                var new_port = parseInt(changed.val(), 10);
                var dups = $('input.mapped-ports').filter(function(){
                    return $(this).val() == changed.val() && this != changed[0];
                });

                var valid = Number.isInteger(new_port)
                    && target_ports.indexOf(changed.val()) == -1
                    && new_port >= MIN_PORT
                    && new_port <= MAX_PORT
                    && dups.length == 0
                ;

                if (!valid) {
                    $("#import-button").attr("disabled", true);
                    dups.parent("li").addClass("has-error");
                    changed.parent("li").addClass("has-error");
                } else {
                    $(this).parent("li").removeClass("has-error");
                    $("li.has-error input.mapped-ports").trigger("change");
                }

                if ($("#mapped-ports ul li.has-error").length === 0) {
                    $("#import-button").removeAttr("disabled");
                }
            });
        }

        function add_port_entry(source_port, mapped_port, has_tooltip=false) {
            var tooltip_content = "";
            if (has_tooltip) {
                tooltip_content = `data-toggle="tooltip" data-placement="bottom" title="loading..."`;
            }
            var element = $(`
                <li class="checkbox">
                    <label class="source-ports">
<<<<<<< HEAD
                        <input type="checkbox" data-target="#mapped-port-${source_port}" checked>
=======
                        <input type="checkbox" checked>
>>>>>>> 177bea8e
                        Port
                        <span class="source-port-font mapped-port-info" ${tooltip_content} data-port="${source_port}">
                            ${source_port}
                        </span>
                    </label>
                    <span style="font-size: 2em;">&rarr;</span>
                    <input type="text" size="6" value="${mapped_port}"
                           data-source="${source_port}" class="form-control mapped-ports ui-lockable"/>
                </li>
            `);
            $("#mapped-ports ul").append(element);
            add_mapping_handler(element.children("input.mapped-ports"));
            return element;
        }

        function get_port_mapping() {
            out("Loading default port mapping....");
            var proc = call_leapp(override_identity([
                'migrate-machine', '-p', '--use-rsync', '-t', '127.0.0.1', $("#source-address").val()]));
            proc.done(function(data){
                cmd_success(data, true);
                var mapping = JSON.parse(data);
                var source_ports = [];
                $("#mapped-ports ul li").remove();
                mapping.forEach(function(entry) {
                    var mapped_port = entry[0];
                    var source_port = entry[1];
                    source_ports.push(source_port);
                    add_port_entry(source_port, mapped_port, true);
                });
                $('.mapped-port-info').tooltip();
                scan_ports($("#source-address").val(), add_ports_product_info, source_ports, false);
            });
            proc.fail(cmd_fail);
        }

        function set_app_list(args) {
            cmd_success(args);
            $("#target-container-list ul li").remove();
            $("#target-container-list").hide();
            var containers = args.split('\n');
            containers.forEach(function(e) {
                $("#target-container-list ul").append(`<li>${e}</li>`);
            });
            if (containers.length > 0) {
                $("#target-container-list").fadeIn();
            }
            get_port_mapping();
        }

        function load_target_container_names() {
            var proc = call_leapp(["check-target", "127.0.0.1"]);
            proc.done(set_app_list);
            proc.fail(cmd_fail);
        }

        function override_identity(cmd_args) {
            // Appends any defined identity override settings to a command
            if ("override-username" in LEAPP_CONF) {
                cmd_args.push("--target-user", LEAPP_CONF["override-username"])
                cmd_args.push("--source-user", LEAPP_CONF["override-username"])
            }
            return cmd_args;
        }

        function import_to_host(event) {
            wait_for_result_msg = true;

            var source = $("#source-address").val();
            var target = "127.0.0.1";

            var mapped_ports = [];
            $("#mapped-ports ul li label input[type=checkbox]:checked").each(function(i, element) {
                var target = $(element).parents("li").find("input.mapped-ports[type=text]")
                if (target.val()) {
                    mapped_ports.push(target.val() + ":" + target.data("source"));
                }
            });

            var import_args = ["migrate-machine"]
            import_args.push("--use-rsync");
            override_identity(import_args);
            import_args.push("--tcp-port");
            Array.prototype.push.apply(import_args, mapped_ports)
            import_args.push("-t", target, source)

            if ($("#application-name").val()) {
                import_args.push("--container-name", $("#application-name").val());
            }
            if ($("#force-creation")[0].checked) {
                import_args.push("--force-create");
            }

            //output.empty();
            var proc = call_leapp(import_args);

            proc.done(cmd_success);
            proc.fail(cmd_fail);
            proc.stream(cmd_stdout);

            out(`Migrating ${source} to ${target}`);
            out(`This can take a while, do not close this page ... `);
            loader.show();
        }

        function scan_ports(ip_addr, callback, ports=null, shallow=false) {

            var scan_args = ['port-inspect', ip_addr];
            if (ports !== null) {
                scan_args.push('--range', ports);
            }
            if (shallow) {
                scan_args.push('--shallow');
            }
            //output.empty();
            var proc = call_leapp(scan_args);
            proc.done(callback);
            proc.fail(cmd_fail);

            out(`Scanning ports on ${ip_addr}`);
            loader.show();
        }

        function add_ports_product_info(data) {
            cmd_success(data, true);
            data = JSON.parse(data);
            if (typeof(data.ports.tcp) !== undefined) {
                $('.mapped-port-info').each(function(i,e) {
                    var p = $(e).data('port');
                    if (p in data.ports.tcp) {
                        $(e).attr('data-original-title',
                                  `Port ${p} is used by ${data.ports.tcp[p].product || data.ports.tcp[p].name}`);
                        $(e).tooltip('fixTitle');
                    }
                });
            }
        }

        function get_target_ports() {
            scan_ports("127.0.0.1", show_target_ports, null, true);  // scan target machine
        }

        function show_target_ports(data) {
            cmd_success(data, true);
            var data = JSON.parse(data);
            target_ports = [];
            if (typeof(data.ports.tcp) !== undefined) {
                for (port in data.ports.tcp) {
                    target_ports.push(port);
                }
                $("#target-ports-field span").text(target_ports.join(", "));
            }
            load_target_container_names();
        }

        function cmd_stdout(data) {
            let split = data.split(/\r?\n/);
            for (let line of split) {
                if (line) {
                    out("> " + line)
                }
            }
        }

        function cmd_success(data, no_data=false) {
            if (no_data !== true) {
                cmd_stdout(data);
            }
            out("Command completed successfully");
            if (wait_for_result_msg) {
                out("\n\nImported service is now starting, please wait about 2 minutes to see results..");
            }
            loader.hide();

            release_lock_cmd();
            wait_for_result_msg = false;
        }

        function cmd_fail(exc, data) {
            //output.empty();
            cmd_stdout(data || '');
            err_msg = `Command failed with status ${exc.exit_status}!\n`
            out(err_msg);
            loader.hide();
            release_lock_cmd();
        }

    </script>
</body>
</html><|MERGE_RESOLUTION|>--- conflicted
+++ resolved
@@ -447,11 +447,7 @@
             var element = $(`
                 <li class="checkbox">
                     <label class="source-ports">
-<<<<<<< HEAD
-                        <input type="checkbox" data-target="#mapped-port-${source_port}" checked>
-=======
                         <input type="checkbox" checked>
->>>>>>> 177bea8e
                         Port
                         <span class="source-port-font mapped-port-info" ${tooltip_content} data-port="${source_port}">
                             ${source_port}
